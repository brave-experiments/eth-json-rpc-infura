const test = require('tape')
const { fetchConfigFromReq } = require('../src/index')

test('fetchConfigFromReq - basic', (t) => {

  const network = 'mainnet'
  const req = {
    method: 'eth_getBlockByNumber',
    params: ['0x482103', true],
  }

  const { fetchUrl, fetchParams } = fetchConfigFromReq({ network, req })
  t.equals(fetchUrl, 'https://api.infura.io/v1/jsonrpc/mainnet/eth_getBlockByNumber?params=%5B%220x482103%22%2Ctrue%5D')
<<<<<<< HEAD
  t.deepEquals(fetchParams, { 
    method: 'GET',     
    headers: {
    'Infura-Source': 'eth-json-rpc-infura/internal'
  }, })
=======
  t.deepEquals(fetchParams, { method: 'GET' })
>>>>>>> 1e367262
  t.end()

})

test('fetchConfigFromReq - basic: no source specified', (t) => {

  const network = 'mainnet'
  const req = {
    method: 'eth_getBlockByNumber',
    params: ['0x482103', true],
  }

  const { fetchUrl, fetchParams } = fetchConfigFromReq({ network, req })
  t.equals(fetchUrl, 'https://api.infura.io/v1/jsonrpc/mainnet/eth_getBlockByNumber?params=%5B%220x482103%22%2Ctrue%5D')
  t.deepEquals(fetchParams, { 
    method: 'GET',
  })
  t.end()

})


test('fetchConfigFromReq - basic', (t) => {

  const network = 'ropsten'
  const req = {
    method: 'eth_sendRawTransaction',
    params: ['0x0102030405060708090a0b0c0d0e0f'],
  }

  const { fetchUrl, fetchParams } = fetchConfigFromReq({ network, req })
  t.equals(fetchUrl, 'https://api.infura.io/v1/jsonrpc/ropsten')
  t.deepEquals(fetchParams, {
    method: 'POST',
    headers: {
      'Accept': 'application/json',
      'Content-Type': 'application/json',
<<<<<<< HEAD
      'Infura-Source': 'eth-json-rpc-infura/internal'
=======
>>>>>>> 1e367262
    },
    body: JSON.stringify(req),
  })
  t.end()

})


test('fetchConfigFromReq - strip non-standard keys', (t) => {

  const network = 'ropsten'
  const req = {
    method: 'eth_sendRawTransaction',
    params: ['0x0102030405060708090a0b0c0d0e0f'],
    origin: 'happydapp.eth',
  }

  const { fetchUrl, fetchParams } = fetchConfigFromReq({ network, req })
  t.equals(fetchUrl, 'https://api.infura.io/v1/jsonrpc/ropsten')
  const parsedReq = JSON.parse(fetchParams.body)
  t.notOk('origin' in parsedReq, 'non-standard key removed from req')
  t.end()

<<<<<<< HEAD
})

test('fetchConfigFromReq - source specified for request origin in header', (t) => {

  const network = 'ropsten'
  const req = {
    method: 'eth_sendRawTransaction',
    params: ['0x0102030405060708090a0b0c0d0e0f'],
    origin: 'happydapp.eth',
  }

  const { fetchUrl, fetchParams } = fetchConfigFromReq({ network, req, source:'eth-json-rpc-infura' })
  t.equals(fetchUrl, 'https://api.infura.io/v1/jsonrpc/ropsten')
  t.deepEquals(fetchParams, {
    method: 'POST',
    headers: {
      'Accept': 'application/json',
      'Content-Type': 'application/json',
      'Infura-Source': 'eth-json-rpc-infura/happydapp.eth'
    },
    body: fetchParams.body,
  })
  t.end()

=======
>>>>>>> 1e367262
})<|MERGE_RESOLUTION|>--- conflicted
+++ resolved
@@ -9,17 +9,14 @@
     params: ['0x482103', true],
   }
 
-  const { fetchUrl, fetchParams } = fetchConfigFromReq({ network, req })
+  const { fetchUrl, fetchParams } = fetchConfigFromReq({ network, req, source:'eth-json-rpc-infura' })
   t.equals(fetchUrl, 'https://api.infura.io/v1/jsonrpc/mainnet/eth_getBlockByNumber?params=%5B%220x482103%22%2Ctrue%5D')
-<<<<<<< HEAD
   t.deepEquals(fetchParams, { 
     method: 'GET',     
     headers: {
     'Infura-Source': 'eth-json-rpc-infura/internal'
-  }, })
-=======
-  t.deepEquals(fetchParams, { method: 'GET' })
->>>>>>> 1e367262
+    }, 
+  })
   t.end()
 
 })
@@ -50,17 +47,14 @@
     params: ['0x0102030405060708090a0b0c0d0e0f'],
   }
 
-  const { fetchUrl, fetchParams } = fetchConfigFromReq({ network, req })
+  const { fetchUrl, fetchParams } = fetchConfigFromReq({ network, req, source:'eth-json-rpc-infura' })
   t.equals(fetchUrl, 'https://api.infura.io/v1/jsonrpc/ropsten')
   t.deepEquals(fetchParams, {
     method: 'POST',
     headers: {
       'Accept': 'application/json',
       'Content-Type': 'application/json',
-<<<<<<< HEAD
       'Infura-Source': 'eth-json-rpc-infura/internal'
-=======
->>>>>>> 1e367262
     },
     body: JSON.stringify(req),
   })
@@ -84,7 +78,6 @@
   t.notOk('origin' in parsedReq, 'non-standard key removed from req')
   t.end()
 
-<<<<<<< HEAD
 })
 
 test('fetchConfigFromReq - source specified for request origin in header', (t) => {
@@ -109,6 +102,4 @@
   })
   t.end()
 
-=======
->>>>>>> 1e367262
 })