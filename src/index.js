const createAsyncMiddleware = require('json-rpc-engine/src/createAsyncMiddleware')
const JsonRpcError = require('json-rpc-error')
const fetch = require('cross-fetch')

const POST_METHODS = ['eth_call', 'eth_estimateGas', 'eth_sendRawTransaction']
const RETRIABLE_ERRORS = [
  // ignore server overload errors
  'Gateway timeout',
  'ETIMEDOUT',
  'ECONNRESET',
  // ignore server sent html error pages
  // or truncated json responses
  'SyntaxError',
]

module.exports = createInfuraMiddleware
module.exports.fetchConfigFromReq = fetchConfigFromReq

function createInfuraMiddleware(opts = {}) {
  const network = opts.network || 'mainnet'
  const maxAttempts = opts.maxAttempts || 5
<<<<<<< HEAD
  const source = opts.source

=======
>>>>>>> 1e367262
  // validate options
  if (!maxAttempts) throw new Error(`Invalid value for 'maxAttempts': "${maxAttempts}" (${typeof maxAttempts})`)

  return createAsyncMiddleware(async (req, res, next) => {
    // retry MAX_ATTEMPTS times, if error matches filter
    for (let attempt = 1; attempt <= maxAttempts; attempt++) {
      try {
        // attempt request
        await performFetch(network, req, res)
        // request was succesful
        break
      } catch (err) {
        // an error was caught while performing the request
        // if not retriable, resolve with the encountered error
        if (!isRetriableError(err)) {
          // abort with error
          throw err
        }
        // if no more attempts remaining, throw an error
        const remainingAttempts = maxAttempts - attempt
        if (!remainingAttempts) {
          const errMsg = `InfuraProvider - cannot complete request. All retries exhausted.\nOriginal Error:\n${err.toString()}\n\n`
          const retriesExhaustedErr = new Error(errMsg)
          throw retriesExhaustedErr
        }
        // otherwise, ignore error and retry again after timeout
        await timeout(1000)
      }
    }
    // request was handled correctly, end
  })
}

function timeout(length) {
  return new Promise((resolve) => {
    setTimeout(resolve, length)
  })
}

function isRetriableError(err) {
  const errMessage = err.toString()
  return RETRIABLE_ERRORS.some(phrase => errMessage.includes(phrase))
}

async function performFetch(network, req, res){
  const { fetchUrl, fetchParams } = fetchConfigFromReq({ network, req })
  const response = await fetch(fetchUrl, fetchParams)
  const rawData = await response.text()
  // handle errors
  if (!response.ok) {
    switch (response.status) {
      case 405:
        throw new JsonRpcError.MethodNotFound()

      case 418:
        throw createRatelimitError()

      case 503:
      case 504:
        throw createTimeoutError()

      default:
        throw createInternalError(rawData)
    }
  }

  // special case for now
  if (req.method === 'eth_getBlockByNumber' && rawData === 'Not Found') {
    res.result = null
    return
  }

  // parse JSON
  const data = JSON.parse(rawData)

  // finally return result
  res.result = data.result
  res.error = data.error
}

function fetchConfigFromReq({ network, req }) {
  const cleanReq = normalizeReq(req)
  const { method, params } = cleanReq

  const fetchParams = {}
  let fetchUrl = `https://api.infura.io/v1/jsonrpc/${network}`
  const isPostMethod = POST_METHODS.includes(method)
  if (isPostMethod) {
    fetchParams.method = 'POST'
    fetchParams.headers = {
      'Accept': 'application/json',
<<<<<<< HEAD
      'Content-Type': 'application/json',
      ...(source ? {'Infura-Source': `${source}/${requestOrigin}`} : {}),
=======
      'Content-Type': 'application/json'
>>>>>>> 1e367262
    },
    fetchParams.body = JSON.stringify(cleanReq)
  } else {
    fetchParams.method = 'GET'
<<<<<<< HEAD
    if (source) {
      fetchParams.headers = {
        'Infura-Source': `${source}/${requestOrigin}`
      }
    }
=======
>>>>>>> 1e367262
    const paramsString = encodeURIComponent(JSON.stringify(params))
    fetchUrl += `/${method}?params=${paramsString}`
  }

  return { fetchUrl, fetchParams }
}

// strips out extra keys that could be rejected by strict nodes like parity
function normalizeReq(req) {
  return {
    id: req.id,
    jsonrpc: req.jsonrpc,
    method: req.method,
    params: req.params,
  }
}

function createRatelimitError () {
  let msg = `Request is being rate limited.`
  return createInternalError(msg)
}

function createTimeoutError () {
  let msg = `Gateway timeout. The request took too long to process. `
  msg += `This can happen when querying logs over too wide a block range.`
  return createInternalError(msg)
}

function createInternalError (msg) {
  const err = new Error(msg)
  return new JsonRpcError.InternalError(err)
}<|MERGE_RESOLUTION|>--- conflicted
+++ resolved
@@ -19,11 +19,8 @@
 function createInfuraMiddleware(opts = {}) {
   const network = opts.network || 'mainnet'
   const maxAttempts = opts.maxAttempts || 5
-<<<<<<< HEAD
   const source = opts.source
 
-=======
->>>>>>> 1e367262
   // validate options
   if (!maxAttempts) throw new Error(`Invalid value for 'maxAttempts': "${maxAttempts}" (${typeof maxAttempts})`)
 
@@ -115,24 +112,17 @@
     fetchParams.method = 'POST'
     fetchParams.headers = {
       'Accept': 'application/json',
-<<<<<<< HEAD
       'Content-Type': 'application/json',
       ...(source ? {'Infura-Source': `${source}/${requestOrigin}`} : {}),
-=======
-      'Content-Type': 'application/json'
->>>>>>> 1e367262
     },
     fetchParams.body = JSON.stringify(cleanReq)
   } else {
     fetchParams.method = 'GET'
-<<<<<<< HEAD
     if (source) {
       fetchParams.headers = {
         'Infura-Source': `${source}/${requestOrigin}`
       }
     }
-=======
->>>>>>> 1e367262
     const paramsString = encodeURIComponent(JSON.stringify(params))
     fetchUrl += `/${method}?params=${paramsString}`
   }
